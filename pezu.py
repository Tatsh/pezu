from multiprocessing import cpu_count
from pathlib import Path
from os import chdir, umask
from os.path import isfile, realpath
import argparse
import gzip
import re
import subprocess as sp
import sys

__all__ = [
    'ecleans',
    'emerges',
    'esync',
    'rebuild_kernel',
    'upgrade_kernel',
    'rebuild_kernel_command',
    'upgrade_kernel_command',
]


OLD_KERNELS_DIR = '/root/.pezu/old-kernels'
GRUB_CFG = '/boot/grub/grub.cfg'
KERNEL_SRC_DIR = '/usr/src/linux'


class KernelConfigError(Exception):
    pass


def esync():
    try:
        sp.check_call(['which', 'layman'], stdout=sp.PIPE)
        sp.check_call(['layman', '-S'])
    except sp.CalledProcessError:
        pass
    try:
        sp.check_call(['eix-sync', '-qH'])
    except sp.CalledProcessError:
        print('You need to have eix-sync installed for this to work',
              file=sys.stderr)
        return 1


def ecleans():
    sp.check_call(['emerge', '--depclean', '--quiet'])
    sp.check_call(['emerge', '--quiet', '@preserved-rebuild'])
    sp.check_call(['revdep-rebuild', '--quiet'])
    sp.check_call(['eclean-dist', '--deep'])
    dirs = list(Path('/var/tmp/portage').glob('*'))
    sp.check_call(['rm', '-fR'] + dirs)


def emerges():
    old_umask = umask(0o022)
    parser = argparse.ArgumentParser(__name__)
    parser.add_argument('-a', '--ask', action='store_true')
    parser.add_argument('-L', '--no-live-rebuild', action='store_true')
    parser.add_argument('-P', '--no-preserved-rebuild', action='store_true')
    parser.add_argument('-D', '--no-daemon-reexec', action='store_true')
    parser.add_argument('-U', '--no-upgrade-kernel', action='store_true')
    args = parser.parse_args()

    live_rebuild = not args.no_live_rebuild
    preserved_rebuild = not args.no_preserved_rebuild
    daemon_reexec = not args.no_daemon_reexec
    up_kernel = not args.no_upgrade_kernel
    ask_arg = ['--ask'] if args.ask else []

    try:
        sp.check_call(['emerge', '--oneshot', '--quiet', '--update',
                       'portage'])
        sp.check_call(['emerge', '--keep-going', '--with-bdeps=y', '--tree',
                       '--quiet', '--update', '--deep', '--newuse',
                       '@world'] + ask_arg)

        if live_rebuild:
            sp.check_call(['emerge', '--keep-going', '--quiet',
                           '@live-rebuild'])
        if preserved_rebuild:
            sp.check_call(['emerge', '--keep-going', '--quiet',
                           '@preserved-rebuild'])

        if daemon_reexec:
            try:
                sp.check_call(['which', 'systemctl'])
                sp.check_call(['systemctl', 'daemon-reexec'])
            except sp.CalledProcessError:
                pass

        if up_kernel:
            upgrade_kernel()
    finally:
        umask(old_umask)


def rebuild_kernel(num_cpus=None):
    if not num_cpus:
        num_cpus = cpu_count() + 1
    chdir(KERNEL_SRC_DIR)

<<<<<<< HEAD
    if not isfile('.config') and isfile(CONFIG_GZ):
        with gzip.open(CONFIG_GZ) as z:
            with open('.config', 'wb+') as f:
                f.write(z.read())
    if not isfile('.config'):
        raise KernelConfigError(
            'Will not build without a .config file present')

    suffix = ''
    with open('.config', 'r') as f:
        for line in f.readlines():
            if line.startswith('CONFIG_LOCALVERSION='):
                s = line.split('=')[-1].strip()[1:-1]
                if s:
                    suffix = s
                break

=======
>>>>>>> e6ecd672
    sp.check_call(['make', 'oldconfig'])
    sp.check_call(['make', '-j{}'.format(num_cpus)])
    sp.check_call(['make', 'modules_install'])
    sp.check_call(['emerge',
                   '--quiet',
                   '--keep-going',
                   '--quiet-fail',
                   '--verbose',
                   '@module-rebuild',
                   '@x11-module-rebuild'])

    Path(OLD_KERNELS_DIR).mkdir(parents=True, exist_ok=True)
    sp.check_call([
        'find', '/boot',
        '-maxdepth', '1',
        '(',
        '-name', 'initramfs-*',
        '-o', '-name', 'vmlinuz-*',
        '-o', '-iname', 'System.map*',
        '-o', '-iname', 'config-*',
        ')',
        '-exec', 'mv', '{}', OLD_KERNELS_DIR, ';'])
    sp.check_call(['make', 'install'])
    kver_arg = '-'.join(realpath('.').split('-')[1:]) + suffix
    sp.check_call(['dracut', '--force', '--kver', kver_arg])
    sp.check_call(['grub2-mkconfig', '-o', GRUB_CFG])


<<<<<<< HEAD
def upgrade_kernel(num_cpus=None):
    lines = map(str.strip, sp.check_output(['eselect',  'kernel',  'list'])
                             .decode('utf-8')
                             .split('\n'))
=======
def upgrade_kernel(suffix=None, num_cpus=None):
    lines = filter(None, map(str.strip,
                             sp.check_output(['eselect',  'kernel',  'list'])
                               .decode('utf-8')
                               .split('\n')))
>>>>>>> e6ecd672
    found = False

    for line in lines:
        if re.search(r'\*$', line):
            found = True
            break
    if not found:
        return 1

    blines = sp.check_output(['eselect', '--brief', 'kernel', 'list'])
    blines = list(filter(None, blines.decode('utf-8').split('\n')))
    if len(blines) > 2:
        print(('Unexpected number of lines (eselect --brief). '
               'Not updating kernel.'),
              file=sys.stderr)
        return 1

    unselected = None
    for line in lines:
        if not line.endswith('*'):
            unselected = int(re.search(r'^\[([0-9]+)\]', line).group(1))
            break

    if unselected not in (1, 2,):
        print('Unexpected number of lines. Not updating kernel.',
              file=sys.stderr)
        return 1

    sp.check_call(['eselect', 'kernel', 'set', str(unselected)])

    rebuild_kernel(num_cpus=num_cpus)


def kernel_command(func):
    def ret():
        old_umask = umask(0o022)
        parser = argparse.ArgumentParser(__name__)
        parser.add_argument('-j',
                            '--number-of-jobs',
                            default=cpu_count() + 1,
                            type=int)
        args = parser.parse_args()

        try:
<<<<<<< HEAD
            func(num_cpus=args.number_of_jobs)
=======
            return func(suffix=args.suffix, num_cpus=args.number_of_jobs)
>>>>>>> e6ecd672
        except KeyboardInterrupt:
            pass
        finally:
            umask(old_umask)
    return ret


upgrade_kernel_command = kernel_command(upgrade_kernel)
rebuild_kernel_command = kernel_command(rebuild_kernel)<|MERGE_RESOLUTION|>--- conflicted
+++ resolved
@@ -99,7 +99,6 @@
         num_cpus = cpu_count() + 1
     chdir(KERNEL_SRC_DIR)
 
-<<<<<<< HEAD
     if not isfile('.config') and isfile(CONFIG_GZ):
         with gzip.open(CONFIG_GZ) as z:
             with open('.config', 'wb+') as f:
@@ -117,8 +116,6 @@
                     suffix = s
                 break
 
-=======
->>>>>>> e6ecd672
     sp.check_call(['make', 'oldconfig'])
     sp.check_call(['make', '-j{}'.format(num_cpus)])
     sp.check_call(['make', 'modules_install'])
@@ -147,18 +144,11 @@
     sp.check_call(['grub2-mkconfig', '-o', GRUB_CFG])
 
 
-<<<<<<< HEAD
-def upgrade_kernel(num_cpus=None):
-    lines = map(str.strip, sp.check_output(['eselect',  'kernel',  'list'])
-                             .decode('utf-8')
-                             .split('\n'))
-=======
 def upgrade_kernel(suffix=None, num_cpus=None):
     lines = filter(None, map(str.strip,
                              sp.check_output(['eselect',  'kernel',  'list'])
                                .decode('utf-8')
                                .split('\n')))
->>>>>>> e6ecd672
     found = False
 
     for line in lines:
@@ -203,11 +193,7 @@
         args = parser.parse_args()
 
         try:
-<<<<<<< HEAD
-            func(num_cpus=args.number_of_jobs)
-=======
-            return func(suffix=args.suffix, num_cpus=args.number_of_jobs)
->>>>>>> e6ecd672
+            return func(num_cpus=args.number_of_jobs)
         except KeyboardInterrupt:
             pass
         finally:
